[workspace]
members = ["halo2-base", "halo2-ecc", "hashes/zkevm"]
resolver = "2"

[profile.dev]
opt-level = 3
debug = 2              # change to 0 or 2 for more or less debug info
overflow-checks = true
incremental = true

# Local "release" mode, more optimized than dev but faster to compile than release
[profile.local]
inherits = "dev"
opt-level = 3
# Set this to 1 or 2 to get more useful backtraces
debug = 1
debug-assertions = false
panic = 'unwind'
# better recompile times
incremental = true
lto = "thin"
codegen-units = 16

[profile.release]
opt-level = 3
debug = false
debug-assertions = false
lto = "fat"
# `codegen-units = 1` can lead to WORSE performance - always bench to find best profile for your machine!
# codegen-units = 1
panic = "unwind"
incremental = false

# For performance profiling
[profile.flamegraph]
inherits = "release"
debug = true

[patch."https://github.com/axiom-crypto/halo2-lib.git"]
halo2-base = { path = "../halo2-lib/halo2-base" }
halo2-ecc = { path = "../halo2-lib/halo2-ecc" }

[patch.crates-io]
<<<<<<< HEAD
halo2curves-axiom = { git = "https://github.com/timoftime/halo2curves", branch = "support_bls12-381" }
=======
halo2-base = { path = "../halo2-lib/halo2-base" }
halo2-ecc = { path = "../halo2-lib/halo2-ecc" }
>>>>>>> 86f676e1
<|MERGE_RESOLUTION|>--- conflicted
+++ resolved
@@ -41,9 +41,6 @@
 halo2-ecc = { path = "../halo2-lib/halo2-ecc" }
 
 [patch.crates-io]
-<<<<<<< HEAD
-halo2curves-axiom = { git = "https://github.com/timoftime/halo2curves", branch = "support_bls12-381" }
-=======
 halo2-base = { path = "../halo2-lib/halo2-base" }
 halo2-ecc = { path = "../halo2-lib/halo2-ecc" }
->>>>>>> 86f676e1
+halo2curves-axiom = { git = "https://github.com/timoftime/halo2curves", branch = "support_bls12-381" }