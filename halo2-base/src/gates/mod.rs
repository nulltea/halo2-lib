/// Module that helps auto-build circuits
pub mod builder;
/// Module implementing our simple custom gate and common functions using it
pub mod flex_gate;
/// Module using a single lookup table for range checks
pub mod range;

<<<<<<< HEAD
#[cfg(test)]
=======
/// Tests
#[cfg(any(test, feature = "test-utils"))]
>>>>>>> f5664518
pub mod tests;

pub use flex_gate::{GateChip, GateInstructions};
pub use range::{RangeChip, RangeInstructions};<|MERGE_RESOLUTION|>--- conflicted
+++ resolved
@@ -5,12 +5,8 @@
 /// Module using a single lookup table for range checks
 pub mod range;
 
-<<<<<<< HEAD
-#[cfg(test)]
-=======
 /// Tests
 #[cfg(any(test, feature = "test-utils"))]
->>>>>>> f5664518
 pub mod tests;
 
 pub use flex_gate::{GateChip, GateInstructions};
