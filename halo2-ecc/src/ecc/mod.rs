--- conflicted
+++ resolved
@@ -259,11 +259,7 @@
 where
     FC: Selectable<F, FC::FieldPoint>,
 {
-<<<<<<< HEAD
-    let P = P.into();
-=======
     let mut P = P.into();
->>>>>>> a89f672d
     let Q = Q.into();
     // Compute curr_point - start_point, allowing for output to be identity point
     let x_is_eq = chip.is_equal(ctx, P.x(), Q.x());
@@ -272,8 +268,6 @@
     // we ONLY allow x_is_eq = true if y_is_eq is also true; this constrains P != -Q
     ctx.constrain_equal(&x_is_eq, &is_identity);
 
-<<<<<<< HEAD
-=======
     // P.x = Q.x and P.y = Q.y
     // in ec_sub_unequal it will try to do -(P.y + Q.y) / (P.x - Q.x) = -2P.y / 0
     // this will cause divide_unsafe to panic when P.y != 0
@@ -285,7 +279,6 @@
     let rand_pt = EcPoint::new(rand_x, rand_y);
     P = ec_select(chip, ctx, rand_pt, P, is_identity);
 
->>>>>>> a89f672d
     let out = ec_sub_unequal(chip, ctx, P, Q, false);
     let zero = chip.load_constant(ctx, FC::FieldType::zero());
     ec_select(chip, ctx, EcPoint::new(zero.clone(), zero), out, is_identity)
