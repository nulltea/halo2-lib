use super::{FieldChip, PrimeField, PrimeFieldChip, Selectable};
use crate::bigint::{
    add_no_carry, big_is_equal, big_is_zero, carry_mod, check_carry_mod_to_zero, mul_no_carry,
    scalar_mul_and_add_no_carry, scalar_mul_no_carry, select, select_by_indicator, sub,
    sub_no_carry, CRTInteger, FixedCRTInteger, OverflowInteger, ProperCrtUint, ProperUint,
};
use crate::halo2_proofs::halo2curves::CurveAffine;
use halo2_base::gates::RangeChip;
use halo2_base::utils::ScalarField;
use halo2_base::{
    gates::{range::RangeConfig, GateInstructions, RangeInstructions},
    utils::{bigint_to_fe, biguint_to_fe, bit_length, decompose_biguint, fe_to_biguint, modulus},
    AssignedValue, Context,
    QuantumCell::{Constant, Existing},
};
use num_bigint::{BigInt, BigUint};
use num_traits::One;
use std::cmp;
use std::{cmp::max, marker::PhantomData};

pub type BaseFieldChip<'range, C> =
    FpChip<'range, <C as CurveAffine>::ScalarExt, <C as CurveAffine>::Base>;

pub type FpConfig<F> = RangeConfig<F>;

use crate::print_type_of;

/// Wrapper around `FieldPoint` to guarantee this is a "reduced" representation of an `Fp` field element.
/// A reduced representation guarantees that there is a *unique* representation of each field element.
/// Typically this means Uints that are less than the modulus.
#[derive(Clone, Debug)]
pub struct Reduced<FieldPoint, Fp>(pub(crate) FieldPoint, PhantomData<Fp>);

impl<FieldPoint, Fp> Reduced<FieldPoint, Fp> {
    pub fn as_ref(&self) -> Reduced<&FieldPoint, Fp> {
        Reduced(&self.0, PhantomData)
    }

    pub fn inner(&self) -> &FieldPoint {
        &self.0
    }
}

impl<F: ScalarField, Fp> From<Reduced<ProperCrtUint<F>, Fp>> for ProperCrtUint<F> {
    fn from(x: Reduced<ProperCrtUint<F>, Fp>) -> Self {
        x.0
    }
}

// `Fp` always needs to be `BigPrimeField`, we may later want support for `F` being just `ScalarField` but for optimization reasons we'll assume it's also `BigPrimeField` for now

#[derive(Clone, Debug)]
pub struct FpChip<'range, F: PrimeField, Fp: PrimeField> {
    pub range: &'range RangeChip<F>,

    pub limb_bits: usize,
    pub num_limbs: usize,

    pub num_limbs_bits: usize,
    pub num_limbs_log2_ceil: usize,
    pub limb_bases: Vec<F>,
    pub limb_base_big: BigInt,
    pub limb_mask: BigUint,

    pub p: BigInt,
    pub p_limbs: Vec<F>,
    pub p_native: F,

    pub native_modulus: BigUint,
    _marker: PhantomData<Fp>,
}

impl<'range, F: PrimeField, Fp: PrimeField> FpChip<'range, F, Fp> {
    pub fn new(range: &'range RangeChip<F>, limb_bits: usize, num_limbs: usize) -> Self {
        assert!(limb_bits > 0);
        assert!(num_limbs > 0);
        assert!(limb_bits <= F::CAPACITY as usize);
        let limb_mask = (BigUint::from(1u64) << limb_bits) - 1usize;
        let p = modulus::<Fp>();
        let p_limbs = decompose_biguint(&p, num_limbs, limb_bits);
        let native_modulus = modulus::<F>();
        let p_native = biguint_to_fe(&(&p % &native_modulus));

        let limb_base = biguint_to_fe::<F>(&(BigUint::one() << limb_bits));
        let mut limb_bases = Vec::with_capacity(num_limbs);
        limb_bases.push(F::one());
        while limb_bases.len() != num_limbs {
            limb_bases.push(limb_base * limb_bases.last().unwrap());
        }

        Self {
            range,
            limb_bits,
            num_limbs,
            num_limbs_bits: bit_length(num_limbs as u64),
            num_limbs_log2_ceil: bit_length(num_limbs as u64),
            limb_bases,
            limb_base_big: BigInt::one() << limb_bits,
            limb_mask,
            p: p.into(),
            p_limbs,
            p_native,
            native_modulus,
            _marker: PhantomData,
        }
    }

    pub fn enforce_less_than_p(&self, ctx: &mut Context<F>, a: ProperCrtUint<F>) {
        // a < p iff a - p has underflow
        let mut borrow: Option<AssignedValue<F>> = None;
        for (&p_limb, a_limb) in self.p_limbs.iter().zip(a.0.truncation.limbs) {
            let lt = match borrow {
                None => self.range.is_less_than(ctx, a_limb, Constant(p_limb), self.limb_bits),
                Some(borrow) => {
                    let plus_borrow = self.gate().add(ctx, Constant(p_limb), borrow);
                    self.range.is_less_than(
                        ctx,
                        Existing(a_limb),
                        Existing(plus_borrow),
                        self.limb_bits,
                    )
                }
            };
            borrow = Some(lt);
        }
        self.gate().assert_is_const(ctx, &borrow.unwrap(), &F::one());
    }

    pub fn load_constant_uint(&self, ctx: &mut Context<F>, a: BigUint) -> ProperCrtUint<F> {
        FixedCRTInteger::from_native(a, self.num_limbs, self.limb_bits).assign(
            ctx,
            self.limb_bits,
            self.native_modulus(),
        )
    }
}

impl<'range, F: PrimeField, Fp: PrimeField> PrimeFieldChip<F> for FpChip<'range, F, Fp> {
    fn num_limbs(&self) -> usize {
        self.num_limbs
    }
    fn limb_mask(&self) -> &BigUint {
        &self.limb_mask
    }
    fn limb_bases(&self) -> &[F] {
        &self.limb_bases
    }
}

impl<'range, F: PrimeField, Fp: PrimeField> FieldChip<F> for FpChip<'range, F, Fp> {
    const PRIME_FIELD_NUM_BITS: u32 = Fp::NUM_BITS;
    type UnsafeFieldPoint = CRTInteger<F>;
    type FieldPoint = ProperCrtUint<F>;
    type ReducedFieldPoint = Reduced<ProperCrtUint<F>, Fp>;
    type FieldType = Fp;
    type RangeChip = RangeChip<F>;

    fn native_modulus(&self) -> &BigUint {
        &self.native_modulus
    }
    fn range(&self) -> &'range Self::RangeChip {
        self.range
    }
    fn limb_bits(&self) -> usize {
        self.limb_bits
    }

    fn get_assigned_value(&self, x: &CRTInteger<F>) -> Fp {
        bigint_to_fe(&(&x.value % &self.p))
    }

    fn load_private(&self, ctx: &mut Context<F>, a: Fp) -> ProperCrtUint<F> {
        let a = fe_to_biguint(&a);
        let a_vec = decompose_biguint::<F>(&a, self.num_limbs, self.limb_bits);
        let limbs = ctx.assign_witnesses(a_vec);

        let a_loaded =
            ProperUint(limbs).into_crt(ctx, self.gate(), a, &self.limb_bases, self.limb_bits);

        self.range_check(ctx, a_loaded.clone(), Self::PRIME_FIELD_NUM_BITS as usize);
        a_loaded
    }

    fn load_constant(&self, ctx: &mut Context<F>, a: Fp) -> ProperCrtUint<F> {
        self.load_constant_uint(ctx, fe_to_biguint(&a))
    }

    // signed overflow BigInt functions
    fn add_no_carry(
        &self,
        ctx: &mut Context<F>,
        a: impl Into<CRTInteger<F>>,
        b: impl Into<CRTInteger<F>>,
    ) -> CRTInteger<F> {
        add_no_carry::crt(self.gate(), ctx, a.into(), b.into())
    }

    fn add_constant_no_carry(
        &self,
        ctx: &mut Context<F>,
        a: impl Into<CRTInteger<F>>,
        c: Fp,
    ) -> CRTInteger<F> {
        let c = FixedCRTInteger::from_native(fe_to_biguint(&c), self.num_limbs, self.limb_bits);
        let c_native = biguint_to_fe::<F>(&(&c.value % modulus::<F>()));
        let a = a.into();
        let mut limbs = Vec::with_capacity(a.truncation.limbs.len());
        for (a_limb, c_limb) in a.truncation.limbs.into_iter().zip(c.truncation.limbs) {
            let limb = self.gate().add(ctx, a_limb, Constant(c_limb));
            limbs.push(limb);
        }
        let native = self.gate().add(ctx, a.native, Constant(c_native));
        let trunc =
            OverflowInteger::new(limbs, max(a.truncation.max_limb_bits, self.limb_bits) + 1);
        let value = a.value + BigInt::from(c.value);

        CRTInteger::new(trunc, native, value)
    }

    fn sub_no_carry(
        &self,
        ctx: &mut Context<F>,
        a: impl Into<CRTInteger<F>>,
        b: impl Into<CRTInteger<F>>,
    ) -> CRTInteger<F> {
        sub_no_carry::crt::<F>(self.gate(), ctx, a.into(), b.into())
    }

    // Input: a
    // Output: p - a if a != 0, else a
    // Assume the actual value of `a` equals `a.truncation`
    // Constrains a.truncation <= p using subtraction with carries
    fn negate(&self, ctx: &mut Context<F>, a: ProperCrtUint<F>) -> ProperCrtUint<F> {
        // Compute p - a.truncation using carries
        let p = self.load_constant_uint(ctx, self.p.to_biguint().unwrap());
        let (out_or_p, underflow) =
            sub::crt(self.range(), ctx, p, a.clone(), self.limb_bits, self.limb_bases[1]);
        // constrain underflow to equal 0
        self.gate().assert_is_const(ctx, &underflow, &F::zero());

        let a_is_zero = big_is_zero::positive(self.gate(), ctx, a.0.truncation.clone());
        ProperCrtUint(select::crt(self.gate(), ctx, a.0, out_or_p, a_is_zero))
    }

    fn scalar_mul_no_carry(
        &self,
        ctx: &mut Context<F>,
        a: impl Into<CRTInteger<F>>,
        c: i64,
    ) -> CRTInteger<F> {
        scalar_mul_no_carry::crt(self.gate(), ctx, a.into(), c)
    }

    fn scalar_mul_and_add_no_carry(
        &self,
        ctx: &mut Context<F>,
        a: impl Into<CRTInteger<F>>,
        b: impl Into<CRTInteger<F>>,
        c: i64,
    ) -> CRTInteger<F> {
        scalar_mul_and_add_no_carry::crt(self.gate(), ctx, a.into(), b.into(), c)
    }

    fn mul_no_carry(
        &self,
        ctx: &mut Context<F>,
        a: impl Into<CRTInteger<F>>,
        b: impl Into<CRTInteger<F>>,
    ) -> CRTInteger<F> {
        mul_no_carry::crt(self.gate(), ctx, a.into(), b.into(), self.num_limbs_log2_ceil)
    }

    fn check_carry_mod_to_zero(&self, ctx: &mut Context<F>, a: CRTInteger<F>) {
        check_carry_mod_to_zero::crt::<F>(
            self.range(),
            ctx,
            a,
            self.num_limbs_bits,
            &self.p,
            &self.p_limbs,
            self.p_native,
            self.limb_bits,
            &self.limb_bases,
            &self.limb_base_big,
        )
    }

    fn carry_mod(&self, ctx: &mut Context<F>, a: CRTInteger<F>) -> ProperCrtUint<F> {
        carry_mod::crt::<F>(
            self.range(),
            ctx,
            a,
            self.num_limbs_bits,
            &self.p,
            &self.p_limbs,
            self.p_native,
            self.limb_bits,
            &self.limb_bases,
            &self.limb_base_big,
        )
    }

    /// # Assumptions
    /// * `max_bits <= n * k` where `n = self.limb_bits` and `k = self.num_limbs`
    /// * `a.truncation.limbs.len() = self.num_limbs`
    fn range_check(
        &self,
        ctx: &mut Context<F>,
        a: impl Into<CRTInteger<F>>,
        max_bits: usize, // the maximum bits that a.value could take
    ) {
        let n = self.limb_bits;
        let a = a.into();
<<<<<<< HEAD
        let k = a.truncation.limbs.len();
        // BN254: max_bits: 254, n = 90, k = 3, n * (k - 1) = 180 < max_bits < 270 = n * k
        // BLS12_381: max_bits: 381, n = 90, k = 3, n * (k - 1) = 180 < max_bits < 270 = n * k

        // println!("--- halo2-ecc/src/fields/fp.rs::range_check() ---");
        // println!("max_bits: {max_bits:#?}"); // 381
        // println!("n: {n:#?} k: {k:#?}"); // 103, 5
        // println!("n * (k - 1): {:#?}", n * (k - 1)); // 412
        // println!("n * k: {:#?}", n * k); // 515
        // print_type_of(&max_bits); // usize
        // print_type_of(&n); // usize
        // print_type_of(&k); // usize

        // debug_assert!(max_bits > n * (k - 1) && max_bits <= n * k);
        // let last_limb_bits = max_bits - n * (k - 1);
        let last_limb_bits: usize =
            if max_bits < (n * (k - 1)) { 0 } else { max_bits - n * (k - 1) };
=======
        let mut remaining_bits = max_bits;
>>>>>>> 503e8e74

        debug_assert!(a.value.bits() as usize <= max_bits);

        // range check limbs of `a` are in [0, 2^n) except last limb should be in [0, 2^last_limb_bits)
        for cell in a.truncation.limbs {
            let limb_bits = cmp::min(n, remaining_bits);
            remaining_bits -= limb_bits;
            self.range.range_check(ctx, cell, limb_bits);
        }
    }

    fn enforce_less_than(
        &self,
        ctx: &mut Context<F>,
        a: ProperCrtUint<F>,
    ) -> Reduced<ProperCrtUint<F>, Fp> {
        self.enforce_less_than_p(ctx, a.clone());
        Reduced(a, PhantomData)
    }

    /// Returns 1 iff `a` is 0 as a BigUint. This means that even if `a` is 0 modulo `p`, this may return 0.
    fn is_soft_zero(
        &self,
        ctx: &mut Context<F>,
        a: impl Into<ProperCrtUint<F>>,
    ) -> AssignedValue<F> {
        let a = a.into();
        big_is_zero::positive(self.gate(), ctx, a.0.truncation)
    }

    /// Given proper CRT integer `a`, returns 1 iff `a < modulus::<F>()` and `a != 0` as integers
    ///
    /// # Assumptions
    /// * `a` is proper representation of BigUint
    fn is_soft_nonzero(
        &self,
        ctx: &mut Context<F>,
        a: impl Into<ProperCrtUint<F>>,
    ) -> AssignedValue<F> {
        let a = a.into();
        let is_zero = big_is_zero::positive(self.gate(), ctx, a.0.truncation.clone());
        let is_nonzero = self.gate().not(ctx, is_zero);

        // underflow != 0 iff carry < p
        let p = self.load_constant_uint(ctx, self.p.to_biguint().unwrap());
        let (_, underflow) =
            sub::crt::<F>(self.range(), ctx, a, p, self.limb_bits, self.limb_bases[1]);
        let is_underflow_zero = self.gate().is_zero(ctx, underflow);
        let no_underflow = self.gate().not(ctx, is_underflow_zero);

        self.gate().and(ctx, is_nonzero, no_underflow)
    }

    // assuming `a` has been range checked to be a proper BigInt
    // constrain the witness `a` to be `< p`
    // then check if `a` is 0
    fn is_zero(&self, ctx: &mut Context<F>, a: impl Into<ProperCrtUint<F>>) -> AssignedValue<F> {
        let a = a.into();
        self.enforce_less_than_p(ctx, a.clone());
        // just check truncated limbs are all 0 since they determine the native value
        big_is_zero::positive(self.gate(), ctx, a.0.truncation)
    }

    fn is_equal_unenforced(
        &self,
        ctx: &mut Context<F>,
        a: Reduced<ProperCrtUint<F>, Fp>,
        b: Reduced<ProperCrtUint<F>, Fp>,
    ) -> AssignedValue<F> {
        big_is_equal::assign::<F>(self.gate(), ctx, a.0, b.0)
    }

    // assuming `a, b` have been range checked to be a proper BigInt
    // constrain the witnesses `a, b` to be `< p`
    // then assert `a == b` as BigInts
    fn assert_equal(
        &self,
        ctx: &mut Context<F>,
        a: impl Into<ProperCrtUint<F>>,
        b: impl Into<ProperCrtUint<F>>,
    ) {
        let a = a.into();
        let b = b.into();
        // a.native and b.native are derived from `a.truncation, b.truncation`, so no need to check if they're equal
        for (limb_a, limb_b) in a.limbs().iter().zip(b.limbs().iter()) {
            ctx.constrain_equal(limb_a, limb_b);
        }
        self.enforce_less_than_p(ctx, a);
        self.enforce_less_than_p(ctx, b);
    }
}

impl<'range, F: PrimeField, Fp: PrimeField> Selectable<F, CRTInteger<F>> for FpChip<'range, F, Fp> {
    fn select(
        &self,
        ctx: &mut Context<F>,
        a: CRTInteger<F>,
        b: CRTInteger<F>,
        sel: AssignedValue<F>,
    ) -> CRTInteger<F> {
        select::crt(self.gate(), ctx, a, b, sel)
    }

    fn select_by_indicator(
        &self,
        ctx: &mut Context<F>,
        a: &impl AsRef<[CRTInteger<F>]>,
        coeffs: &[AssignedValue<F>],
    ) -> CRTInteger<F> {
        select_by_indicator::crt(self.gate(), ctx, a.as_ref(), coeffs, &self.limb_bases)
    }
}

impl<'range, F: PrimeField, Fp: PrimeField> Selectable<F, ProperCrtUint<F>>
    for FpChip<'range, F, Fp>
{
    fn select(
        &self,
        ctx: &mut Context<F>,
        a: ProperCrtUint<F>,
        b: ProperCrtUint<F>,
        sel: AssignedValue<F>,
    ) -> ProperCrtUint<F> {
        ProperCrtUint(select::crt(self.gate(), ctx, a.0, b.0, sel))
    }

    fn select_by_indicator(
        &self,
        ctx: &mut Context<F>,
        a: &impl AsRef<[ProperCrtUint<F>]>,
        coeffs: &[AssignedValue<F>],
    ) -> ProperCrtUint<F> {
        let out = select_by_indicator::crt(self.gate(), ctx, a.as_ref(), coeffs, &self.limb_bases);
        ProperCrtUint(out)
    }
}

impl<F: PrimeField, Fp, Pt: Clone, FC> Selectable<F, Reduced<Pt, Fp>> for FC
where
    FC: Selectable<F, Pt>,
{
    fn select(
        &self,
        ctx: &mut Context<F>,
        a: Reduced<Pt, Fp>,
        b: Reduced<Pt, Fp>,
        sel: AssignedValue<F>,
    ) -> Reduced<Pt, Fp> {
        Reduced(self.select(ctx, a.0, b.0, sel), PhantomData)
    }

    fn select_by_indicator(
        &self,
        ctx: &mut Context<F>,
        a: &impl AsRef<[Reduced<Pt, Fp>]>,
        coeffs: &[AssignedValue<F>],
    ) -> Reduced<Pt, Fp> {
        // this is inefficient, could do std::mem::transmute but that is unsafe. hopefully compiler optimizes it out
        let a = a.as_ref().iter().map(|a| a.0.clone()).collect::<Vec<_>>();
        Reduced(self.select_by_indicator(ctx, &a, coeffs), PhantomData)
    }
}<|MERGE_RESOLUTION|>--- conflicted
+++ resolved
@@ -311,10 +311,7 @@
     ) {
         let n = self.limb_bits;
         let a = a.into();
-<<<<<<< HEAD
-        let k = a.truncation.limbs.len();
-        // BN254: max_bits: 254, n = 90, k = 3, n * (k - 1) = 180 < max_bits < 270 = n * k
-        // BLS12_381: max_bits: 381, n = 90, k = 3, n * (k - 1) = 180 < max_bits < 270 = n * k
+        let mut remaining_bits = max_bits;
 
         // println!("--- halo2-ecc/src/fields/fp.rs::range_check() ---");
         // println!("max_bits: {max_bits:#?}"); // 381
@@ -329,9 +326,6 @@
         // let last_limb_bits = max_bits - n * (k - 1);
         let last_limb_bits: usize =
             if max_bits < (n * (k - 1)) { 0 } else { max_bits - n * (k - 1) };
-=======
-        let mut remaining_bits = max_bits;
->>>>>>> 503e8e74
 
         debug_assert!(a.value.bits() as usize <= max_bits);
 
