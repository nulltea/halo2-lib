--- conflicted
+++ resolved
@@ -43,14 +43,11 @@
     }
 
     /// Verifies BLS signature and returns assigned selector.
-<<<<<<< HEAD
-    #[must_use]
-=======
     /// 
     /// Checks that e(g1, signature) = e(pubkey, H(m)) by checking e(g1, signature)*e(pubkey, -H(m)) === 1
     /// where e(,) is optimal Ate pairing
     /// G1: {g1, pubkey}, G2: {signature, message}
->>>>>>> a01e8983
+    #[must_use]
     pub fn is_valid_signature(
         &self,
         ctx: &mut Context<F>,
